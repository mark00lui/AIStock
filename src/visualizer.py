--- conflicted
+++ resolved
@@ -20,16 +20,12 @@
         
     def create_batch_html_report(self, analyzers, save_path=None):
         """
-<<<<<<< HEAD
-        創建批量分析 HTML 報告，為每個股票生成詳細的綜合分析圖表
+        為多支股票創建綜合 HTML 報告，包含決策邏輯和指標貢獻分析
         所有內容都在單一 HTML 文件中，使用可折疊式設計
-=======
-        為多支股票創建綜合 HTML 報告，包含決策邏輯和指標貢獻分析
         
         Args:
             analyzers: StockAnalyzer 實例列表
             save_path: 保存路徑
->>>>>>> 4280b356
         """
         if not analyzers:
             print("沒有分析器數據")
@@ -38,15 +34,6 @@
         # 獲取所有股票的當前訊號
         all_results = []
         for analyzer in analyzers:
-<<<<<<< HEAD
-            current_signal = analyzer.get_current_signal()
-            summary = analyzer.get_signal_summary()
-            all_results.append({
-                'analyzer': analyzer,
-                'current_signal': current_signal,
-                'summary': summary
-            })
-=======
             if analyzer.data is not None and analyzer.signals is not None:
                 current_signal = analyzer.get_current_signal()
                 summary = analyzer.get_signal_summary()
@@ -69,7 +56,6 @@
         avg_strength = sum([r['signal']['strength'] for r in all_results]) / len(all_results)
         max_strength = max([r['signal']['strength'] for r in all_results])
         min_strength = min([r['signal']['strength'] for r in all_results])
->>>>>>> 4280b356
         
         # 將數值轉換為字符串的映射
         signal_map = {1: "買入", -1: "賣出", 0: "持有"}
@@ -178,7 +164,6 @@
         .stock-content.active {{
             display: block;
         }}
-<<<<<<< HEAD
         .stock-summary-grid {{
             display: grid;
             grid-template-columns: repeat(auto-fit, minmax(200px, 1fr));
@@ -233,7 +218,6 @@
             overflow: hidden;
             background-color: white;
         }}
-=======
         .decision-section {{
             background-color: #f8f9fa;
             padding: 20px;
@@ -259,7 +243,6 @@
         .indicator-item strong {{
             color: #007bff;
         }}
->>>>>>> 4280b356
         .footer {{
             text-align: center;
             margin-top: 30px;
@@ -313,7 +296,7 @@
         # 添加總體摘要卡片
         for result in all_results:
             analyzer = result['analyzer']
-            current_signal = result['current_signal']
+            current_signal = result['signal']
             
             html_content += f"""
             <div class="summary-card signal-{current_signal['signal'].lower()}">
@@ -328,52 +311,6 @@
         </div>
 """
         
-<<<<<<< HEAD
-        # 為每個股票創建詳細分析
-        for i, result in enumerate(all_results):
-            analyzer = result['analyzer']
-            current_signal = result['current_signal']
-            summary = result['summary']
-            
-            # 創建每個股票的綜合圖表（7個子圖）
-            stock_fig = make_subplots(
-                rows=7, cols=1,
-                shared_xaxes=True,
-                vertical_spacing=0.03,
-                subplot_titles=(
-                    '股價與交易訊號', 
-                    '成交量', 
-                    'MACD', 
-                    'RSI', 
-                    '隨機指標',
-                    '訊號強度',
-                    '技術指標綜合分析'
-                ),
-                row_width=[0.20, 0.12, 0.12, 0.12, 0.12, 0.12, 0.20]
-            )
-            
-            # 1. K線圖與訊號
-            stock_fig.add_trace(
-                go.Candlestick(
-                    x=analyzer.data.index,
-                    open=analyzer.data['Open'],
-                    high=analyzer.data['High'],
-                    low=analyzer.data['Low'],
-                    close=analyzer.data['Close'],
-                    name='K線'
-                ),
-                row=1, col=1
-            )
-            
-            # 移動平均線
-            stock_fig.add_trace(
-                go.Scatter(
-                    x=analyzer.data.index,
-                    y=analyzer.data['SMA_20'],
-                    mode='lines',
-                    name='SMA 20',
-                    line=dict(color='orange', width=1)
-=======
         # 為每個股票創建可折疊的圖表和決策分析
         for i, result in enumerate(all_results):
             analyzer = result['analyzer']
@@ -405,7 +342,6 @@
                     low=analyzer.data['Low'],
                     close=analyzer.data['Close'],
                     name='股價'
->>>>>>> 4280b356
                 ),
                 row=1, col=1
             )
@@ -413,31 +349,14 @@
             stock_fig.add_trace(
                 go.Scatter(
                     x=analyzer.data.index,
-<<<<<<< HEAD
-                    y=analyzer.data['SMA_50'],
-                    mode='lines',
-                    name='SMA 50',
-                    line=dict(color='blue', width=1)
-=======
                     y=analyzer.data['SMA_20'],
                     mode='lines',
                     name='20日均線 (短期趨勢)',
                     line=dict(color='orange', width=2)
->>>>>>> 4280b356
                 ),
                 row=1, col=1
             )
             
-<<<<<<< HEAD
-            # 布林通道
-            stock_fig.add_trace(
-                go.Scatter(
-                    x=analyzer.data.index,
-                    y=analyzer.data['BB_Upper'],
-                    mode='lines',
-                    name='布林上軌',
-                    line=dict(color='gray', width=1, dash='dash')
-=======
             stock_fig.add_trace(
                 go.Scatter(
                     x=analyzer.data.index,
@@ -445,287 +364,21 @@
                     mode='lines',
                     name='50日均線 (長期趨勢)',
                     line=dict(color='blue', width=2)
->>>>>>> 4280b356
                 ),
                 row=1, col=1
             )
             
-            stock_fig.add_trace(
-                go.Scatter(
-                    x=analyzer.data.index,
-<<<<<<< HEAD
-                    y=analyzer.data['BB_Lower'],
-                    mode='lines',
-                    name='布林下軌',
-                    line=dict(color='gray', width=1, dash='dash'),
-                    fill='tonexty'
-=======
-                    y=analyzer.data['BB_Upper'],
-                    mode='lines',
-                    name='布林上軌 (阻力位)',
-                    line=dict(color='red', width=1, dash='dash')
->>>>>>> 4280b356
-                ),
-                row=1, col=1
-            )
-            
-<<<<<<< HEAD
-            # 買入訊號
-            buy_signals = analyzer.signals[analyzer.signals['Signal'] == 1]
-            if len(buy_signals) > 0:
-                stock_fig.add_trace(
-                    go.Scatter(
-                        x=buy_signals.index,
-                        y=buy_signals['Price'],
-                        mode='markers',
-                        name='買入訊號',
-                        marker=dict(color='green', size=10, symbol='triangle-up')
-                    ),
-                    row=1, col=1
-                )
-            
-            # 賣出訊號
-            sell_signals = analyzer.signals[analyzer.signals['Signal'] == -1]
-            if len(sell_signals) > 0:
-                stock_fig.add_trace(
-                    go.Scatter(
-                        x=sell_signals.index,
-                        y=sell_signals['Price'],
-                        mode='markers',
-                        name='賣出訊號',
-                        marker=dict(color='red', size=10, symbol='triangle-down')
-                    ),
-                    row=1, col=1
-                )
-            
-            # 2. 成交量
-            colors = ['red' if close < open else 'green' 
-                     for close, open in zip(analyzer.data['Close'], analyzer.data['Open'])]
-            
-            stock_fig.add_trace(
-                go.Bar(
-                    x=analyzer.data.index,
-                    y=analyzer.data['Volume'],
-                    name='成交量',
-                    marker_color=colors,
-                    opacity=0.7
-                ),
-                row=2, col=1
-            )
-            
-            # 3. MACD
-            stock_fig.add_trace(
-                go.Scatter(
-                    x=analyzer.data.index,
-                    y=analyzer.data['MACD'],
-                    mode='lines',
-                    name='MACD',
-                    line=dict(color='blue', width=1)
-                ),
-                row=3, col=1
-            )
-            
-            stock_fig.add_trace(
-                go.Scatter(
-                    x=analyzer.data.index,
-                    y=analyzer.data['MACD_Signal'],
-                    mode='lines',
-                    name='MACD Signal',
-                    line=dict(color='red', width=1)
-                ),
-                row=3, col=1
-            )
-            
-            stock_fig.add_trace(
-                go.Bar(
-                    x=analyzer.data.index,
-                    y=analyzer.data['MACD_Histogram'],
-                    name='MACD Histogram',
-                    marker_color='gray',
-                    opacity=0.5
-                ),
-                row=3, col=1
-            )
-            
-            # 4. RSI
-            stock_fig.add_trace(
-                go.Scatter(
-                    x=analyzer.data.index,
-                    y=analyzer.data['RSI'],
-                    mode='lines',
-                    name='RSI',
-                    line=dict(color='purple', width=1)
-                ),
-                row=4, col=1
-            )
-            
-            # RSI 超買超賣線
-            stock_fig.add_hline(y=70, line_dash="dash", line_color="red", row=4, col=1)
-            stock_fig.add_hline(y=30, line_dash="dash", line_color="green", row=4, col=1)
-            
-            # 5. 隨機指標
-            stock_fig.add_trace(
-                go.Scatter(
-                    x=analyzer.data.index,
-                    y=analyzer.data['Stoch_K'],
-                    mode='lines',
-                    name='%K',
-                    line=dict(color='blue', width=1)
-                ),
-                row=5, col=1
-            )
-            
-            stock_fig.add_trace(
-                go.Scatter(
-                    x=analyzer.data.index,
-                    y=analyzer.data['Stoch_D'],
-                    mode='lines',
-                    name='%D',
-                    line=dict(color='red', width=1)
-                ),
-                row=5, col=1
-            )
-            
-            # 隨機指標超買超賣線
-            stock_fig.add_hline(y=80, line_dash="dash", line_color="red", row=5, col=1)
-            stock_fig.add_hline(y=20, line_dash="dash", line_color="green", row=5, col=1)
-            
-            # 6. 訊號強度
-            stock_fig.add_trace(
-                go.Scatter(
-                    x=analyzer.signals.index,
-                    y=analyzer.signals['Strength'],
-                    mode='lines',
-                    name='訊號強度',
-                    line=dict(color='blue', width=2)
-                ),
-                row=6, col=1
-            )
-            
-            # 訊號強度閾值線
-            stock_fig.add_hline(y=30, line_dash="dash", line_color="green", row=6, col=1)
-            stock_fig.add_hline(y=-30, line_dash="dash", line_color="red", row=6, col=1)
-            stock_fig.add_hline(y=0, line_dash="dot", line_color="black", row=6, col=1)
-            
-            # 7. 技術指標綜合分析 - 將股價、RSI、MACD、布林通道疊加顯示
-            # 股價（左軸）
-            stock_fig.add_trace(
-                go.Scatter(
-                    x=analyzer.data.index,
-                    y=analyzer.data['Close'],
-                    mode='lines',
-                    name='股價',
-                    line=dict(color='black', width=2),
-                    yaxis='y7'
-                ),
-                row=7, col=1
-            )
-            
-            # RSI（右軸1）
-            stock_fig.add_trace(
-                go.Scatter(
-                    x=analyzer.data.index,
-                    y=analyzer.data['RSI'],
-                    mode='lines',
-                    name='RSI',
-                    line=dict(color='purple', width=1),
-                    yaxis='y8'
-                ),
-                row=7, col=1
-            )
-            
-            # MACD（右軸2）
-            stock_fig.add_trace(
-                go.Scatter(
-                    x=analyzer.data.index,
-                    y=analyzer.data['MACD'],
-                    mode='lines',
-                    name='MACD',
-                    line=dict(color='blue', width=1),
-                    yaxis='y9'
-                ),
-                row=7, col=1
-            )
-            
-            # 布林通道上軌
             stock_fig.add_trace(
                 go.Scatter(
                     x=analyzer.data.index,
                     y=analyzer.data['BB_Upper'],
                     mode='lines',
-                    name='布林上軌',
-                    line=dict(color='gray', width=1, dash='dash'),
-                    yaxis='y7'
+                    name='布林上軌 (阻力位)',
+                    line=dict(color='red', width=1, dash='dash')
                 ),
-                row=7, col=1
+                row=1, col=1
             )
             
-            # 布林通道下軌
-            stock_fig.add_trace(
-                go.Scatter(
-                    x=analyzer.data.index,
-                    y=analyzer.data['BB_Lower'],
-                    mode='lines',
-                    name='布林下軌',
-                    line=dict(color='gray', width=1, dash='dash'),
-                    fill='tonexty',
-                    yaxis='y7'
-                ),
-                row=7, col=1
-            )
-            
-            # 訊號強度（右軸3）
-            stock_fig.add_trace(
-                go.Scatter(
-                    x=analyzer.signals.index,
-                    y=analyzer.signals['Strength'],
-                    mode='lines',
-                    name='訊號強度',
-                    line=dict(color='orange', width=2),
-                    yaxis='y10'
-                ),
-                row=7, col=1
-            )
-            
-            # 添加閾值線 - 使用 add_shape
-            # RSI 超買超賣線
-            stock_fig.add_shape(
-                type="line",
-                x0=analyzer.data.index[0], x1=analyzer.data.index[-1],
-                y0=70, y1=70,
-                line=dict(color="red", width=1, dash="dash"),
-                yref="y8"
-            )
-            stock_fig.add_shape(
-                type="line",
-                x0=analyzer.data.index[0], x1=analyzer.data.index[-1],
-                y0=30, y1=30,
-                line=dict(color="green", width=1, dash="dash"),
-                yref="y8"
-            )
-            
-            # 訊號強度閾值線
-            stock_fig.add_shape(
-                type="line",
-                x0=analyzer.signals.index[0], x1=analyzer.signals.index[-1],
-                y0=30, y1=30,
-                line=dict(color="green", width=1, dash="dash"),
-                yref="y10"
-            )
-            stock_fig.add_shape(
-                type="line",
-                x0=analyzer.signals.index[0], x1=analyzer.signals.index[-1],
-                y0=-30, y1=-30,
-                line=dict(color="red", width=1, dash="dash"),
-                yref="y10"
-            )
-            
-            # 更新佈局
-            stock_fig.update_layout(
-                title=f'{analyzer.symbol} ({analyzer.long_name}) 綜合技術分析報告',
-                xaxis_rangeslider_visible=False,
-                height=1400,
-=======
             stock_fig.add_trace(
                 go.Scatter(
                     x=analyzer.data.index,
@@ -754,28 +407,6 @@
                              annotation_text="超買線 (70)", row=2, col=1)
             stock_fig.add_hline(y=30, line_dash="dash", line_color="green", 
                              annotation_text="超賣線 (30)", row=2, col=1)
-            
-            stock_fig.add_trace(
-                go.Scatter(
-                    x=analyzer.data.index,
-                    y=analyzer.data['MACD'],
-                    mode='lines',
-                    name='MACD (動量)',
-                    line=dict(color='blue', width=2)
-                ),
-                row=2, col=1
-            )
-            
-            stock_fig.add_trace(
-                go.Scatter(
-                    x=analyzer.data.index,
-                    y=analyzer.data['MACD_Signal'],
-                    mode='lines',
-                    name='MACD Signal',
-                    line=dict(color='red', width=1)
-                ),
-                row=2, col=1
-            )
             
             # 3. 訊號強度與決策點
             stock_fig.add_trace(
@@ -797,13 +428,15 @@
             stock_fig.add_hline(y=0, line_dash="dot", line_color="black", 
                              annotation_text="中性線 (0)", row=3, col=1)
             
-            # 4. 綜合建議分析
+            # 4. 綜合建議分析 - 使用簡單的條形圖來表示決策
+            # 創建決策區域
             decision_colors = {
                 '買入': 'green',
                 '賣出': 'red', 
                 '持有': 'orange'
             }
             
+            # 添加決策條形圖
             stock_fig.add_trace(
                 go.Bar(
                     x=['訊號強度'],
@@ -816,6 +449,7 @@
                 row=4, col=1
             )
             
+            # 添加閾值線
             stock_fig.add_hline(y=30, line_dash="dash", line_color="green", 
                              annotation_text="買入閾值", row=4, col=1)
             stock_fig.add_hline(y=-30, line_dash="dash", line_color="red", 
@@ -828,7 +462,6 @@
                 title=f'{current_signal["symbol"]} ({current_signal["long_name"]}) - 投資決策分析',
                 xaxis_rangeslider_visible=False,
                 height=800,
->>>>>>> 4280b356
                 showlegend=True,
                 legend=dict(
                     orientation="h",
@@ -839,101 +472,19 @@
                 )
             )
             
-<<<<<<< HEAD
-            # 設定多個Y軸
-            stock_fig.update_layout(
-                yaxis7=dict(title="股價", side="left"),
-                yaxis8=dict(title="RSI", side="right", overlaying="y7"),
-                yaxis9=dict(title="MACD", side="right", overlaying="y7"),
-                yaxis10=dict(title="訊號強度", side="right", overlaying="y7")
-=======
             # 設定Y軸標題
             stock_fig.update_layout(
                 yaxis_title="股價",
                 yaxis2_title="RSI",
                 yaxis3_title="訊號強度",
                 yaxis4_title="建議強度"
->>>>>>> 4280b356
             )
             
-            # 添加股票詳細分析區塊
+            # 添加決策說明註解
+            decision_explanation = self._get_decision_explanation(current_signal)
+            
+            # 創建 HTML 內容
             html_content += f"""
-<<<<<<< HEAD
-        <div class="stock-section">
-            <div class="stock-header" onclick="toggleChart('stock-{i}')">
-                <h2>{analyzer.symbol} ({analyzer.long_name})</h2>
-                <span class="toggle-icon">▼</span>
-            </div>
-            <div class="stock-content" id="stock-{i}">
-                <div class="stock-summary-grid">
-                    <div class="stock-summary-card">
-                        <h4>股票代碼</h4>
-                        <div class="value">{analyzer.symbol}</div>
-                    </div>
-                    <div class="stock-summary-card">
-                        <h4>股票名稱</h4>
-                        <div class="value">{analyzer.long_name}</div>
-                    </div>
-                    <div class="stock-summary-card signal-{current_signal['signal'].lower()}">
-                        <h4>當前價格</h4>
-                        <div class="value">${current_signal['price']:.2f}</div>
-                    </div>
-                    <div class="stock-summary-card signal-{current_signal['signal'].lower()}">
-                        <h4>建議動作</h4>
-                        <div class="value">{current_signal['signal']}</div>
-                    </div>
-                    <div class="stock-summary-card signal-{current_signal['signal'].lower()}">
-                        <h4>訊號強度</h4>
-                        <div class="value">{current_signal['strength']:.1f}</div>
-                    </div>
-                    <div class="stock-summary-card">
-                        <h4>分析期間</h4>
-                        <div class="value">{analyzer.period}</div>
-                    </div>
-                </div>
-                
-                <div class="details-section">
-                    <h3>技術指標詳情</h3>
-                    <div class="details-grid">
-                        <div class="detail-item">
-                            <strong>移動平均線訊號:</strong> {current_signal['details']['MA_Signal']}
-                        </div>
-                        <div class="detail-item">
-                            <strong>MACD訊號:</strong> {current_signal['details']['MACD_Signal']}
-                        </div>
-                        <div class="detail-item">
-                            <strong>RSI訊號:</strong> {current_signal['details']['RSI_Signal']}
-                        </div>
-                        <div class="detail-item">
-                            <strong>布林通道訊號:</strong> {current_signal['details']['BB_Signal']}
-                        </div>
-                        <div class="detail-item">
-                            <strong>隨機指標訊號:</strong> {current_signal['details']['Stoch_Signal']}
-                        </div>
-                    </div>
-                </div>
-                
-                <div class="details-section">
-                    <h3>最近30天統計</h3>
-                    <div class="details-grid">
-                        <div class="detail-item">
-                            <strong>買入訊號:</strong> {summary['buy_signals']} 次
-                        </div>
-                        <div class="detail-item">
-                            <strong>賣出訊號:</strong> {summary['sell_signals']} 次
-                        </div>
-                        <div class="detail-item">
-                            <strong>持有天數:</strong> {summary['hold_days']} 天
-                        </div>
-                        <div class="detail-item">
-                            <strong>平均強度:</strong> {summary['avg_strength']}
-                        </div>
-                    </div>
-                </div>
-                
-                <div class="chart-container">
-                    {stock_fig.to_html(full_html=False, include_plotlyjs=True)}
-=======
             <div class="collapsible-chart" id="chart-{i}">
                 <div class="chart-header" onclick="toggleChart({i})">
                     <h3>{current_signal['symbol']} ({current_signal['long_name']}) - 投資決策分析</h3>
@@ -966,7 +517,6 @@
                     <div class="chart-container">
                         {stock_fig.to_html(full_html=False, include_plotlyjs=True)}
                     </div>
->>>>>>> 4280b356
                 </div>
             </div>
         </div>
@@ -986,32 +536,33 @@
     
     <script>
         function toggleChart(chartId) {{
-            const content = document.getElementById(chartId);
-            const header = content.previousElementSibling;
-            const icon = header.querySelector('.toggle-icon');
-            
-            if (content.classList.contains('active')) {{
-                content.classList.remove('active');
+            const content = document.getElementById('content-' + chartId);
+            const header = document.getElementById('chart-' + chartId);
+            const icon = header.querySelector('.chart-toggle');
+            
+            if (content.style.display === 'none' || content.style.display === '') {{
+                content.style.display = 'block';
+                icon.textContent = '▲';
+            }} else {{
+                content.style.display = 'none';
                 icon.textContent = '▼';
-            }} else {{
-                content.classList.add('active');
-                icon.textContent = '▲';
             }}
         }}
         
         function toggleAllCharts() {{
-            const contents = document.querySelectorAll('.stock-content');
-            const headers = document.querySelectorAll('.stock-header');
-            const icons = document.querySelectorAll('.toggle-icon');
-            
-            const allActive = Array.from(contents).every(content => content.classList.contains('active'));
+            const contents = document.querySelectorAll('.chart-content');
+            const icons = document.querySelectorAll('.chart-toggle');
+            
+            const allVisible = Array.from(contents).every(content => 
+                content.style.display !== 'none' && content.style.display !== ''
+            );
             
             contents.forEach((content, index) => {{
-                if (allActive) {{
-                    content.classList.remove('active');
+                if (allVisible) {{
+                    content.style.display = 'none';
                     icons[index].textContent = '▼';
                 }} else {{
-                    content.classList.add('active');
+                    content.style.display = 'block';
                     icons[index].textContent = '▲';
                 }}
             }});
